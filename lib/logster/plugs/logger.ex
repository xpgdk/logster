defmodule Logster.Plugs.Logger do
  @moduledoc """
  A plug for logging request information in the format:

      method=GET path=/articles/some-article format=html controller=HelloPhoenix.ArticleController action=show params={"id":"some-article"} status=200 duration=0.402 state=set

  To use it, just plug it into the desired module.

      plug Logster.Plugs.Logger, log: :debug

  For Phoenix applications, replace `Plug.Logger` with `Logster.Plugs.Logger` in the `endpoint.ex` file:

      # plug Plug.Logger
      plug Logster.Plugs.Logger

  ## Options

    * `:log` - The log level at which this plug should log its request info.
      Default is `:info`.
    * `:formatter` - The formatter module to use, has to implement `format/1`.
      Default is `Logster.StringFormatter`.
    * `:renames` - Map of fields to rename, for example: `%{status: :mystatus}`.
    * `:excludes` - List of fields to exclude from the log, for example: `[:params]`.
  """

  require Logger
  alias Plug.Conn

  @default_filter_parameters ~w(password)
  @default_allowed_headers ~w()

  def init(opts) do
    opts
  end

  def call(conn, opts) do
    start_time = current_time()

    Conn.register_before_send(conn, fn conn ->
      Logger.log(log_level(conn, opts), fn ->
        formatter = Keyword.get(opts, :formatter, Logster.StringFormatter)
        renames = Keyword.get(opts, :renames, %{})
        stop_time = current_time()
        duration = time_diff(start_time, stop_time)

        []
        |> put_field(:method, renames, conn.method)
        |> put_field(:path, renames, conn.request_path)
        |> Keyword.merge(formatted_phoenix_info(conn))
<<<<<<< HEAD
        |> Keyword.put(:params, get_params(conn))
        |> Keyword.put(:status, conn.status)
        |> Keyword.put(:duration, formatted_duration(duration))
        |> Keyword.put(:state, conn.state)
        |> Keyword.merge(response_body(conn))
        |> Keyword.merge(headers(conn.req_headers, Application.get_env(:logster, :allowed_headers, @default_allowed_headers)))
        |> Keyword.merge(Logger.metadata())
=======
        |> put_field(:params, renames, get_params(conn))
        |> put_field(:status, renames, conn.status)
        |> put_field(:duration, renames, formatted_duration(duration))
        |> put_field(:state, renames, conn.state)
        |> Keyword.merge(
          headers(
            conn.req_headers,
            Application.get_env(:logster, :allowed_headers, @default_allowed_headers)
          )
        )
        |> exclude(Keyword.get(opts, :excludes, []))
>>>>>>> 3287b7d1
        |> formatter.format
      end)

      conn
    end)
  end

<<<<<<< HEAD
  defp response_body(conn) do
    content_type_header = List.keyfind(conn.resp_headers, "content-type", 0)
    case Application.get_env(:logster, :log_response, false) do
      true ->
        get_response_body(conn, content_type_header)
      false ->
        []
      desired_content_type ->
        case content_type_header do
          {_, content_type} ->
            if String.starts_with?(content_type, desired_content_type) do
              get_response_body(conn, content_type_header)
            else
              []
            end
          _x -> []
      end
    end
  end

  defp get_response_body(conn, content_type) do
    maximum_size = Application.get_env(:logster, :log_response_limit, 2048)

    if IO.iodata_length(conn.resp_body) > maximum_size do
      [{:resp_body, "[Truncated]"}]
    else
      case content_type do
        {"content-type", "application/json" <> _} ->
          get_json_response_body(conn.resp_body)
        _ ->
          [{:resp_body, conn.resp_body}]
      end
    end
  end

  defp get_json_response_body(body) do
    resp = Poison.decode!(body)
    |> do_filter_params(Application.get_env(:logster, :filter_parameters, @default_filter_parameters))
    |> do_format_values
    [{:resp_body, resp}]
  rescue
    _ ->
      [{:resp_body, "[Could not parse]"}]
=======
  defp put_field(keyword, default_key, renames, value) do
    Keyword.put(keyword, Map.get(renames, default_key, default_key), value)
>>>>>>> 3287b7d1
  end

  defp headers(_, []), do: []

  defp headers(conn_headers, allowed_headers) do
    map =
      conn_headers
      |> Enum.filter(fn {k, _} -> Enum.member?(allowed_headers, k) end)
      |> Enum.into(%{}, fn {k, v} -> {k, v} end)

    [{:headers, map}]
  end

  defp exclude(keyword, excludes) do
    Keyword.drop(keyword, excludes)
  end

  defp current_time, do: :erlang.monotonic_time()

  defp time_diff(start, stop),
    do: (stop - start) |> :erlang.convert_time_unit(:native, :micro_seconds)

  defp formatted_duration(duration), do: duration / 1000

  defp formatted_phoenix_info(%{
         private: %{
           phoenix_format: format,
           phoenix_controller: controller,
           phoenix_action: action
         }
       }) do
    [
      {:format, format},
      {:controller, controller |> inspect},
      {:action, action |> Atom.to_string()}
    ]
  end

  defp formatted_phoenix_info(_), do: []

  defp get_params(%{params: _params = %Plug.Conn.Unfetched{}}), do: %{}

  defp get_params(%{params: params}) do
    params
<<<<<<< HEAD
    |> do_limit_params(Application.get_env(:logster, :parameter_limit, :infinity))
    |> do_filter_params(Application.get_env(:logster, :filter_parameters, @default_filter_parameters))
    |> do_format_values
  end

  defp do_limit_params(val, :infinity), do: val
  defp do_limit_params(val, allowed_size) do
    case do_calc_param_size(val, allowed_size) do
      size when is_integer(size) -> val
      :exceeds -> %{"truncated" => true}
    end
  end

  @typep size :: integer | :exceeds

  @spec do_calc_param_size(any, non_neg_integer) :: size
  defp do_calc_param_size(%{__struct__: _}, _maximum_size), do: 1
  defp do_calc_param_size(%{} = map, maximum_size) do
    Enum.reduce_while(map, 2, fn
      {k, v}, current_size ->
        new_size = add_sizes(do_calc_param_size(k, maximum_size - current_size),
                             do_calc_param_size(v, maximum_size - current_size))
        case new_size do
          :exceeds -> {:halt, :exceeds}
          size ->
            size = size + current_size + 1
            if size > maximum_size do {:halt, :exceeds} else {:cont, size} end
        end
    end)
  end
  defp do_calc_param_size(b, maximum_size) when is_binary(b) do
    Kernel.byte_size(b)
    |> maybe_exceeds(maximum_size)
  end
  defp do_calc_param_size(b, _maximum_size) when is_boolean(b), do: 5
  defp do_calc_param_size(number, _maximum_size) when is_number(number), do: to_string(number) |> Kernel.byte_size
  defp do_calc_param_size(list, maximum_size) when is_list(list) do
    Enum.reduce_while(list, 2, fn
      e, current_size ->
        new_size = do_calc_param_size(e, maximum_size - current_size)
        case new_size do
          :exceeds -> {:halt, :exceeds}
          size ->
            size = size + current_size + 1
            if size > maximum_size do {:halt, :exceeds} else {:cont, size} end
        end
    end)
  end
  defp do_calc_param_size(_, _maximum_size), do: 1

  @spec add_sizes(size, size) :: size
  defp add_sizes(:exceeds, _), do: :exceeds
  defp add_sizes(_, :exceeds), do: :exceeds
  defp add_sizes(a, b), do: a + b

  defp maybe_exceeds(size, maximum_size) do
    if size > maximum_size do
      :exceeds
    else
      size
    end
  end

  def do_filter_params(%{__struct__: mod} = struct, _params_to_filter) when is_atom(mod), do: struct
=======
    |> do_filter_params(
      Application.get_env(:logster, :filter_parameters, @default_filter_parameters)
    )
    |> do_format_values
  end

  def do_filter_params(%{__struct__: mod} = struct, params_to_filter) when is_atom(mod),
    do: do_filter_params(Map.from_struct(struct), params_to_filter)

>>>>>>> 3287b7d1
  def do_filter_params(%{} = map, params_to_filter) do
    Enum.into(map, %{}, fn {k, v} ->
      if is_binary(k) && String.contains?(k, params_to_filter) do
        {k, "[FILTERED]"}
      else
        {k, do_filter_params(v, params_to_filter)}
      end
    end)
  end

  def do_filter_params([_ | _] = list, params_to_filter),
    do: Enum.map(list, &do_filter_params(&1, params_to_filter))

  def do_filter_params(other, _params_to_filter), do: other

<<<<<<< HEAD
  def do_format_values(%{} = params), do: params |> Enum.map(&do_format_value/1) |> Enum.into(%{})
  def do_format_values([]), do: []
  def do_format_values(list) when is_list(list), do: Enum.map(list,&do_format_value/1) |> Enum.into([])
=======
  def do_format_values(%_{} = params), do: params |> Map.from_struct() |> do_format_values()

  def do_format_values(%{} = params), do: params |> Enum.into(%{}, &do_format_value/1)

>>>>>>> 3287b7d1
  def do_format_value({key, value}) when is_binary(value) do
    if String.valid?(value) do
      {key, value}
    else
      {key, URI.encode(value)}
    end
  end

  def do_format_value(val), do: val

  defp log_level(%{private: %{logster_log_level: logster_log_level}}, _opts),
    do: logster_log_level

  defp log_level(_, opts), do: Keyword.get(opts, :log, :info)
end<|MERGE_RESOLUTION|>--- conflicted
+++ resolved
@@ -37,17 +37,14 @@
     start_time = current_time()
 
     Conn.register_before_send(conn, fn conn ->
-      Logger.log(log_level(conn, opts), fn ->
+      Logger.log log_level(conn, opts), fn ->
         formatter = Keyword.get(opts, :formatter, Logster.StringFormatter)
-        renames = Keyword.get(opts, :renames, %{})
         stop_time = current_time()
         duration = time_diff(start_time, stop_time)
-
         []
-        |> put_field(:method, renames, conn.method)
-        |> put_field(:path, renames, conn.request_path)
+        |> Keyword.put(:method, conn.method)
+        |> Keyword.put(:path, conn.request_path)
         |> Keyword.merge(formatted_phoenix_info(conn))
-<<<<<<< HEAD
         |> Keyword.put(:params, get_params(conn))
         |> Keyword.put(:status, conn.status)
         |> Keyword.put(:duration, formatted_duration(duration))
@@ -55,27 +52,12 @@
         |> Keyword.merge(response_body(conn))
         |> Keyword.merge(headers(conn.req_headers, Application.get_env(:logster, :allowed_headers, @default_allowed_headers)))
         |> Keyword.merge(Logger.metadata())
-=======
-        |> put_field(:params, renames, get_params(conn))
-        |> put_field(:status, renames, conn.status)
-        |> put_field(:duration, renames, formatted_duration(duration))
-        |> put_field(:state, renames, conn.state)
-        |> Keyword.merge(
-          headers(
-            conn.req_headers,
-            Application.get_env(:logster, :allowed_headers, @default_allowed_headers)
-          )
-        )
-        |> exclude(Keyword.get(opts, :excludes, []))
->>>>>>> 3287b7d1
         |> formatter.format
-      end)
-
+      end
       conn
     end)
   end
 
-<<<<<<< HEAD
   defp response_body(conn) do
     content_type_header = List.keyfind(conn.resp_headers, "content-type", 0)
     case Application.get_env(:logster, :log_response, false) do
@@ -112,17 +94,17 @@
   end
 
   defp get_json_response_body(body) do
-    resp = Poison.decode!(body)
+    resp = Jason.decode!(body)
     |> do_filter_params(Application.get_env(:logster, :filter_parameters, @default_filter_parameters))
     |> do_format_values
     [{:resp_body, resp}]
   rescue
     _ ->
       [{:resp_body, "[Could not parse]"}]
-=======
+  end
+
   defp put_field(keyword, default_key, renames, value) do
     Keyword.put(keyword, Map.get(renames, default_key, default_key), value)
->>>>>>> 3287b7d1
   end
 
   defp headers(_, []), do: []
@@ -167,7 +149,6 @@
 
   defp get_params(%{params: params}) do
     params
-<<<<<<< HEAD
     |> do_limit_params(Application.get_env(:logster, :parameter_limit, :infinity))
     |> do_filter_params(Application.get_env(:logster, :filter_parameters, @default_filter_parameters))
     |> do_format_values
@@ -231,18 +212,9 @@
     end
   end
 
-  def do_filter_params(%{__struct__: mod} = struct, _params_to_filter) when is_atom(mod), do: struct
-=======
-    |> do_filter_params(
-      Application.get_env(:logster, :filter_parameters, @default_filter_parameters)
-    )
-    |> do_format_values
-  end
-
   def do_filter_params(%{__struct__: mod} = struct, params_to_filter) when is_atom(mod),
     do: do_filter_params(Map.from_struct(struct), params_to_filter)
 
->>>>>>> 3287b7d1
   def do_filter_params(%{} = map, params_to_filter) do
     Enum.into(map, %{}, fn {k, v} ->
       if is_binary(k) && String.contains?(k, params_to_filter) do
@@ -258,16 +230,12 @@
 
   def do_filter_params(other, _params_to_filter), do: other
 
-<<<<<<< HEAD
-  def do_format_values(%{} = params), do: params |> Enum.map(&do_format_value/1) |> Enum.into(%{})
   def do_format_values([]), do: []
-  def do_format_values(list) when is_list(list), do: Enum.map(list,&do_format_value/1) |> Enum.into([])
-=======
+  def do_format_values(params) when is_list(params), do: params |> Enum.into([], &do_format_value/1)
   def do_format_values(%_{} = params), do: params |> Map.from_struct() |> do_format_values()
 
   def do_format_values(%{} = params), do: params |> Enum.into(%{}, &do_format_value/1)
 
->>>>>>> 3287b7d1
   def do_format_value({key, value}) when is_binary(value) do
     if String.valid?(value) do
       {key, value}
